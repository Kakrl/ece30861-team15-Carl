from concurrent.futures import ThreadPoolExecutor
from unittest.mock import MagicMock, patch

import pytest

from src.metrics.local_metrics import LocalMetricsCalculator


@pytest.fixture
def mock_git_client():
    """
    Fixture to create a properly configured mock GitClient.
    It patches the GitClient inside the local_metrics module,
    ensuring our calculator uses the mock.
    """
    with patch('src.metrics.local_metrics.GitClient') as MockGitClient:
        mock_instance = MockGitClient.return_value
        yield mock_instance


@pytest.mark.asyncio
async def test_analyze_repository_success(mock_git_client):
    """
    Tests the successful analysis path, ensuring positive scores are returned
    when mock data indicates a high-quality repository.
    """
    # Arrange: Configure mock data for a high-quality repository
    mock_git_client.clone_repository.return_value = "/tmp/fake/repo"
    mock_git_client.analyze_commits.return_value = MagicMock(
        total_commits=100, contributors={'author1': 50, 'author2': 50}
    )
    mock_git_client.analyze_code_quality.return_value = MagicMock(
        lint_errors=0, has_tests=True
    )
<<<<<<< HEAD
    mock_git_client.read_readme.return_value = """
# Project Title

## License

This project is licensed under the MIT License.
    """.strip()
=======
>>>>>>> b93f7e2a
    # mock_git_client.analyze_ramp_up_time.return_value = MagicMock(
    #     readme_quality=1.0, has_examples=True, has_dependencies=True
    # )

    # **FIXED**: Use ThreadPoolExecutor in this test to
    # avoid pickling MagicMock objects.
    # Application's use of
    # ProcessPoolExecutor is still correct for production.
    with ThreadPoolExecutor() as pool:
        calculator = LocalMetricsCalculator(pool)
        # Act
        result = await calculator.analyze_repository("http://test.url")

    # Assert
    assert result['bus_factor'] == 0.5
    assert result['code_quality'] == 1.0
<<<<<<< HEAD
    assert result['license'] == 1.0
=======
>>>>>>> b93f7e2a
    # assert result['ramp_up_time'] == 1.0
    mock_git_client.cleanup.assert_called_once()


@pytest.mark.asyncio
async def test_analyze_repository_clone_fails(mock_git_client):
    """
    Tests the failure path where the git clone operation returns None.
    """
    # Arrange
    mock_git_client.clone_repository.return_value = None

    # Using ThreadPoolExecutor here as well for consistency
    with ThreadPoolExecutor() as pool:
        calculator = LocalMetricsCalculator(pool)
        # Act
        result = await calculator.analyze_repository("http://invalid.url")

    # Assert
    assert result['bus_factor'] == 0.0
    assert result['code_quality'] == 0.0
<<<<<<< HEAD
    assert result['license'] == 0.0
=======
>>>>>>> b93f7e2a
    # assert result['ramp_up_time'] == 0.0
    mock_git_client.cleanup.assert_not_called()<|MERGE_RESOLUTION|>--- conflicted
+++ resolved
@@ -32,16 +32,6 @@
     mock_git_client.analyze_code_quality.return_value = MagicMock(
         lint_errors=0, has_tests=True
     )
-<<<<<<< HEAD
-    mock_git_client.read_readme.return_value = """
-# Project Title
-
-## License
-
-This project is licensed under the MIT License.
-    """.strip()
-=======
->>>>>>> b93f7e2a
     # mock_git_client.analyze_ramp_up_time.return_value = MagicMock(
     #     readme_quality=1.0, has_examples=True, has_dependencies=True
     # )
@@ -58,11 +48,8 @@
     # Assert
     assert result['bus_factor'] == 0.5
     assert result['code_quality'] == 1.0
-<<<<<<< HEAD
     assert result['license'] == 1.0
-=======
->>>>>>> b93f7e2a
-    # assert result['ramp_up_time'] == 1.0
+    # # assert result['ramp_up_time'] == 1.0
     mock_git_client.cleanup.assert_called_once()
 
 
@@ -83,9 +70,6 @@
     # Assert
     assert result['bus_factor'] == 0.0
     assert result['code_quality'] == 0.0
-<<<<<<< HEAD
     assert result['license'] == 0.0
-=======
->>>>>>> b93f7e2a
-    # assert result['ramp_up_time'] == 0.0
+    # # assert result['ramp_up_time'] == 0.0
     mock_git_client.cleanup.assert_not_called()